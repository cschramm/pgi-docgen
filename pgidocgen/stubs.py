# Copyright 2018 Christoph Reiter
#
# This library is free software; you can redistribute it and/or
# modify it under the terms of the GNU Lesser General Public
# License as published by the Free Software Foundation; either
# version 2.1 of the License, or (at your option) any later version.

import builtins
import io
import os
import subprocess
<<<<<<< HEAD
import sys
import tempfile
import typing
=======
import os
>>>>>>> fa97f2d1

from .docobj import Flags
from .namespace import get_namespace
from .repo import Repository
from .util import get_gir_files
<<<<<<< HEAD


# Initialising the current module to an invalid name
current_module: str = '-'
current_module_dependencies = set()

# Set of type names that can be unwittingly shadowed and will cause
# trouble with the type checker.
shadowed_builtins = {
    builtin for builtin in builtins.__dict__
    if isinstance(builtins.__dict__[builtin], type)
}


def strip_current_module(clsname: str) -> str:
    # Strip GI module prefix from names in the current module
    if clsname.startswith(current_module + "."):
        return clsname[len(current_module + "."):]
    return clsname


def add_dependent_module(module: str):
    # FIXME: Find a better way to check this. This currently won't work for GI
    # modules that aren't installed in the current venv.
    import gi.repository
    if hasattr(gi.repository, module):
        current_module_dependencies.add(module)
=======
from .namespace import get_namespace, set_cache_prefix_path
>>>>>>> fa97f2d1


def add_parser(subparsers):
    parser = subparsers.add_parser("stubs", help="Create a typing stubs")
    parser.add_argument('target',
                        help='path to where the resulting stubs should be')
    parser.add_argument('namespace', nargs="+",
                        help='namespace including version e.g. Gtk-3.0')
    parser.set_defaults(func=main)


def _main_many(target, namespaces):
    for namespace in namespaces:
        subprocess.check_call(
            [sys.executable, sys.argv[0], "stubs", target, namespace])


class StubClass:

    indent = " " * 4

    def __init__(self, classname):
        self.classname = classname
        self.parents = []
        self.members = []
        self.functions = []

    def add_member(self, member):
        self.members.append(member)

    def add_function(self, function, *, ignore_type_error=False):
        if ignore_type_error:
            function += "  # type: ignore"
        self.functions.append(function)

    def __str__(self):
        parents = ', '.join(strip_current_module(p) for p in self.parents)
        class_line = "class {}({}):".format(self.classname, parents)

        body_lines = sorted(self.members)
        for function in self.functions:
            body_lines.extend([''] + function.splitlines())
        if not body_lines:
            body_lines = ['...']

        return '\n'.join(
            [class_line] +
            [(self.indent + line).rstrip() for line in body_lines] +
            ['']
        )


def topological_sort(class_nodes):
    """
    Topologically sort a list of class nodes according to inheritance

    We use this as a workaround for typing stub order dependencies
    (see python/mypy#6119).

    Code adapted from https://stackoverflow.com/a/43702281/2963
    """
    # Map class name to actual class node being sorted
    name_node_map = {node.fullname: node for node in class_nodes}
    # Map class name to parent classes
    name_parents_map = {}
    # Map class name to child classes
    name_children_map = {name: [] for name in name_node_map}

    for name, node in name_node_map.items():
        in_module_bases = [b.name for b in node.bases if b.name in name_node_map]
        name_parents_map[name] = in_module_bases
        for base_name in in_module_bases:
            name_children_map[base_name].append(name)

    # Establish bases
    sorted_names = [n for n, preds in name_parents_map.items() if not preds]

    for name in sorted_names:
        for child in name_children_map[name]:
            name_parents_map[child].remove(name)
            if not name_parents_map[child]:
                # Mutating list that we're iterating over, so that this
                # class gets removed from subsequent pending parents
                # lists.
                sorted_names.append(child)

    if len(sorted_names) < len(name_node_map):
        raise RuntimeError("Couldn't establish a topological ordering")

    return [name_node_map[name] for name in sorted_names]


def get_typing_name(type_: typing.Any) -> str:
    """Gives a name for a type that is suitable for a typing annotation.

    This is the Python annotation counterpart to funcsig.get_type_name().

    int -> "int"
    Gtk.Window -> "Gtk.Window"
    [int] -> "Sequence[int]"
    {int: Gtk.Button} -> "Mapping[int, Gtk.Button]"
    """

    if type_ is None:
        return ""
    elif type_ is type(None):  # noqa: E721
        # As a weird corner-case, some non-introspectable base types
        # actually give NoneType here. We treat them as very special.
        return "typing.Any"
    elif isinstance(type_, str):
        return type_
    elif isinstance(type_, list):
        assert len(type_) == 1
        return "typing.Sequence[%s]" % get_typing_name(type_[0])
    elif isinstance(type_, dict):
        assert len(type_) == 1
        key, value = type_.popitem()
        return "typing.Mapping[%s, %s]" % (get_typing_name(key), get_typing_name(value))
    elif type_.__module__ in ("__builtin__", "builtins"):
        return "builtins.%s" % type_.__name__
    elif type_.__module__ == current_module:
        # Strip GI module prefix from current-module types
        return type_.__name__
    else:
        add_dependent_module(type_.__module__)
        return "%s.%s" % (type_.__module__, type_.__name__)


def arg_to_annotation(text):
    """Convert a docstring argument to a Python annotation string

    This is the Python annotation counterpart to funcsig.arg_to_class_ref().
    """

    if not text.startswith(("[", "{")) or not text.endswith(("}", "]")):
        parts = text.split(" or ")
    else:
        parts = [text]

    out = []
    for p in parts:
        if p.startswith("["):
            out.append("typing.Sequence[%s]" % arg_to_annotation(p[1:-1]))
        elif p.startswith("{"):
            p = p[1:-1]
            k, v = p.split(":", 1)
            k = arg_to_annotation(k.strip())
            v = arg_to_annotation(v.strip())
            out.append("typing.Mapping[%s, %s]" % (k, v))
        elif p in shadowed_builtins:
            out.append("builtins.%s" % p)
        elif p:
            class_str = strip_current_module(p)
            if '.' in class_str:
                add_dependent_module(class_str.split('.', 1)[0])
            out.append(class_str)

    if len(out) == 0:
        return "typing.Any"
    elif len(out) == 1:
        return out[0]
    elif len(out) == 2 and 'None' in out:
        # This is not strictly necessary, but it's easier to read than the Union
        out.pop(out.index('None'))
        return f"typing.Optional[{out[0]}]"
    else:
        return f"typing.Union[{', '.join(out)}]"


def format_function_args(function, *, include_arg_names=True) -> str:
    """Format function arguments as a type annotation fragment"""

    arg_specs = []

    if (function.is_method or function.is_vfunc) and not function.is_static:
        arg_specs.append('self')

    for key, value in function.full_signature.args:
        spec = "{key}: {type}" if include_arg_names else "{type}"
        arg_specs.append(spec.format(key=key, type=arg_to_annotation(value)))

    return ", ".join(arg_specs)


def format_function_returns(function) -> str:
    """Format function return values as a type annotation fragment"""

    return_values = []
    for r in function.full_signature.res:
        # We have either a (name, return type) pair, or just the return type.
        type_ = r[1] if len(r) > 1 else r[0]
        return_values.append(arg_to_annotation(type_))

    # Additional handling for structuring return values
    if len(return_values) == 0:
        returns = 'None'
    elif len(return_values) == 1:
        returns = return_values[0]
    else:
        returns = f'typing.Tuple[{", ".join(return_values)}]'

    return returns


def format_function(function) -> str:
    # We require the full signature details for argument types, and fallback
    # to the simplest possible function signature if it's not available.
    if not getattr(function, 'full_signature', None):
        print("Missing full signature for {}".format(function))
        return "def {}(*args, **kwargs): ...".format(function.name)

    return '{decorator}def {name}({args}) -> {returns}: ...'.format(
        decorator="@staticmethod\n" if function.is_static else "",
        name=function.name,
        args=format_function_args(function),
        returns=format_function_returns(function),
    )


def stub_class(cls) -> str:
    stub = StubClass(cls.name)

    if hasattr(cls, 'bases'):
        stub.parents = [b.name for b in cls.bases]
    elif hasattr(cls, 'base'):
        stub.parents = [cls.base] if cls.base else []
        # GObject.Flags and GObject.Enum types support Python integer methods
        if isinstance(cls, Flags):
            stub.parents.append('builtins.int')

    # TODO: We don't handle:
    #  * child_properties: It's not clear how to annotate these
    #  * gtype_struct: I'm not sure what we'd use this for.
    #  * properties: It's not clear how to annotate these
    #  * signals: It's not clear how to annotate these
    #  * pyprops: These have no type information, and I'm not certain
    #    what they cover, etc.

    for f in getattr(cls, 'fields', []):
        if not f.name.isidentifier():
            continue

        # Special case handling for weird annotations
        if cls.fullname == 'GObject.Value' and f.name == 'data':
            continue

        stub.add_member(format_field(f))

    # The `values` attribute is available on enums and flags, and its
    # type will always be the current class.
    for v in getattr(cls, 'values', []):
        if not v.name.isidentifier():
            continue
        stub.add_member(f"{v.name} = ...  # type: {cls.name}")

    for v in cls.methods + cls.vfuncs:
        # GObject-based constructors often violate Liskov substitution,
        # leading to typing errors such as:
        #     Signature of "new" incompatible with supertype "Object"
        # While we're waiting for a more general solution (see
        # https://github.com/python/mypy/issues/1237) we'll just ignore
        # the typing errors.

        # TODO: Extract constructor information from GIR and add it to
        # docobj.Function to use here.
        ignore = v.name == "new"
        stub.add_function(format_function(v), ignore_type_error=ignore)

    return str(stub)


def format_field(field) -> str:
    return f"{field.name}: {get_typing_name(field.py_type)}"


def format_callback(function) -> str:
    # We're formatting a callback signature here, not an actual function.
    return "{name} = typing.Callable[[{args}], {returns}]".format(
        name=function.name,
        args=format_function_args(function, include_arg_names=False),
        returns=format_function_returns(function),
    )


def format_imports(namespace, version):
    ns = get_namespace(namespace, version)
    for dep in ns.dependencies:
        current_module_dependencies.add(dep[0])

    import_lines = [
        "import builtins",
        "import typing",
        "",
        *sorted(f"from gi.repository import {dep}" for dep in current_module_dependencies),
        ""
    ]
    return "\n".join(import_lines)


def get_module_classlikes(module):
    return (
        module.pyclasses +
        topological_sort(module.classes) +
        # From a GI point of view, structures are really just classes
        # that can't inherit from anything.
        module.structures +
        # The semantics of a GI-mapped union type don't really map
        # nicely to typing structures. It *is* a typing.Union[], but
        # you can't add e.g., function signatures to one of those.
        #
        # In practical terms, treating these as classes seems best.
        module.unions +
        # `GFlag`s and `GEnum`s are slightly different to classes, but
        # easily covered by the same code.
        module.flags +
        module.enums
    )


def main(args):
    if not args.namespace:
        print("No namespace given")
        raise SystemExit(1)
    elif len(args.namespace) > 1:
        return _main_many(args.target, args.namespace)
    else:
        namespace = args.namespace[0]

    girs = get_gir_files()

    if namespace not in girs:
        print("GIR file for %s not found, aborting." % namespace)
        raise SystemExit(1)

    cache_prefix = os.path.join(args.target, ".pgidocgen.cache", 'namespace')
    set_cache_prefix_path(cache_prefix)

    namespace, version = namespace.split("-", 1)
    try:
        os.mkdir(args.target)
    except OSError:
        pass

    def get_to_write(dir_, namespace, version):
        """Returns a list of modules to write.

        Traverses the dependencies and stops if a module
        build directory is found, skipping it and all its deps.
        """

        mods = set()
        if os.path.exists(os.path.join(dir_, namespace + ".pyi")):
            return mods
        mods.add((namespace, version))

        ns = get_namespace(namespace, version)
        for dep in ns.dependencies:
            mods |= get_to_write(dir_, *dep)

        return mods

    # We track the module currently being stubbed for naming reasons. e.g.,
    # within GObject stubs, referring to "GObject.Object" is incorrect; we
    # need the typing reference to be simply "Object".
    global current_module
    global current_module_dependencies

    for namespace, version in get_to_write(args.target, namespace, version):
        mod = Repository(namespace, version).parse()
        module_path = os.path.join(args.target, namespace + ".pyi")

        current_module = namespace
        current_module_dependencies = set()

        h = io.StringIO()

        for cls in get_module_classlikes(mod):
            h.write(stub_class(cls))
            h.write("\n\n")

        for fn in mod.callbacks:
            h.write(format_callback(fn))
            h.write("\n")

        if mod.callbacks:
            h.write("\n\n")

        for func in mod.functions:
            h.write(format_function(func))
            # Extra \n because the signature lacks one.
            h.write("\n\n\n")

        for const in mod.constants:
            h.write(format_field(const))
            h.write("\n")

        with open(module_path, "w", encoding="utf-8") as f:
            # Start by handling all required imports for type annotations
            f.write(format_imports(namespace, version))
            f.write("\n\n")
            f.write(h.getvalue())<|MERGE_RESOLUTION|>--- conflicted
+++ resolved
@@ -9,19 +9,14 @@
 import io
 import os
 import subprocess
-<<<<<<< HEAD
 import sys
 import tempfile
 import typing
-=======
-import os
->>>>>>> fa97f2d1
 
 from .docobj import Flags
-from .namespace import get_namespace
+from .namespace import get_namespace, set_cache_prefix_path
 from .repo import Repository
 from .util import get_gir_files
-<<<<<<< HEAD
 
 
 # Initialising the current module to an invalid name
@@ -49,11 +44,6 @@
     import gi.repository
     if hasattr(gi.repository, module):
         current_module_dependencies.add(module)
-=======
-from .namespace import get_namespace, set_cache_prefix_path
->>>>>>> fa97f2d1
-
-
 def add_parser(subparsers):
     parser = subparsers.add_parser("stubs", help="Create a typing stubs")
     parser.add_argument('target',
