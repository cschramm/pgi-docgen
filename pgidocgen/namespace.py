# Copyright 2013,2014 Christoph Reiter
#
# This library is free software; you can redistribute it and/or
# modify it under the terms of the GNU Lesser General Public
# License as published by the Free Software Foundation; either
# version 2.1 of the License, or (at your option) any later version.

import os
import gc
import ctypes
import re
import shelve
import inspect
import collections
from xml.dom import minidom

from . import util
from .girdata import load_doc_references
from .overrides import parse_override_docs


SHELVE_CACHE = None


def set_cache_prefix_path(path):
    global SHELVE_CACHE

    path = os.path.abspath(path)
    os.makedirs(os.path.dirname(path), exist_ok=True)
    SHELVE_CACHE = path


def get_namespace(namespace, version, _cache={}):

    key = str(namespace + "-" + version)
    protocol = 3

    if key not in _cache:
        if SHELVE_CACHE:
            d = shelve.open(SHELVE_CACHE, protocol=protocol)
            if key in d:
                _cache[key] = d[key]
                d.close()
            else:
                d.close()
                ns = Namespace(namespace, version)
                # make sure we save a fully populated instance
                for k, v in list(type(ns).__dict__.items()):
                    if isinstance(v, util.cached_property):
                        getattr(ns, k)
                d = shelve.open(SHELVE_CACHE, protocol=protocol)
                d[key] = ns
                d.close()
                _cache[key] = ns
        else:
            _cache[key] = Namespace(namespace, version)

    return _cache[key]


def _get_dom(path, _cache={}):
    # caches the last dom
    if path in _cache:
        return _cache[path]
    _cache.clear()
    # reduce peak memory
    gc.collect()
    with open(path, "rb") as h:
        data = h.read()
        data = re.sub(b"(&#x1c;)", b"?", data)
        _cache[path] = minidom.parseString(data)
    return _cache[path]


def fixup_since(text):
    """Split out the 'Since: X.YZ' text from the documentation and returns
    the remaining documentation and the version string or an empty string
    if not version was found.

    This is needed since the gi parser doesn't extract the version info for
    some types like enum values.

    TODO: fix upstream
    """

    added_since = [""]

    def fixup_since(match):
        version = match.group(2)
        # e.g. "3.10."
        version = version.rstrip(".)")
        # e.g. "ATK-2-16"
        version = version.split("-", 1)[-1].replace("-", ".")
        added_since[0] = version
        return ""

    text = re.sub(
        '(^|\\s+)[(@]?Since\\s*\\\\?:?\\s+([^\\s]+)(\\n|$|\\)|\\. )', fixup_since, text)

    return text, added_since[0]


def _fixup_all_added_since(all_docs):
    """Applies fixup_since() to all docs"""

    for type_, type_docs in all_docs.items():
        for k, e in type_docs.items():
            docs = e.docs
            version = e.version
            deprecated_version = e.deprecated_version
            deprecated = e.deprecated
            changed = False

            if not version:
                docs, version = fixup_since(docs)
                changed = True

            if not deprecated_version:
                deprecated, deprecated_version = fixup_since(deprecated)
                changed = True

            if changed:
                type_docs[k] = DocEntry(docs, version,
                                        deprecated_version, deprecated)


def get_versions(all_docs):
    """Collects all 'added since' and 'deprecated since' versions"""

    versions = set()
    for type_, type_docs in all_docs.items():
        for k, e in type_docs.items():
            if e.version:
                versions.add(e.version)
            if e.deprecated_version:
                versions.add(e.deprecated_version)
    return versions


DocEntry = collections.namedtuple(
    "DocEntry", ["docs", "version", "deprecated_version", "deprecated"])


class Namespace(object):

    def __init__(self, namespace, version):
        self.namespace = namespace
        self.version = version

        self._types = None
        self._type_structs = None
        self._shadow_map = None
        self._iparams = None

    def _ensure_types(self):
        if self._types is not None:
            return
        dom = _get_dom(self.path)
        self._types, self._type_structs, self._shadow_map, self._iparams = \
            _parse_types(dom, self.import_module(), self.namespace)

    @util.cached_property
    def shared_libraries(self):
        dom = _get_dom(self.path)
        namespace_elm = dom.getElementsByTagName("namespace")[0]
        shared_library = namespace_elm.getAttribute("shared-library")
        return shared_library.split(",") if shared_library else []

    @util.cached_property
    def shadow_map(self):
        self._ensure_types()
        return self._shadow_map

    @util.cached_property
    def doc_references(self):
        return load_doc_references(self.namespace, self.version)

    def import_module(self):
        """Imports the module and initializes all dependencies.

        Can raise ImportError.
        """

        # This is all needed because some modules depending on GStreamer
        # segfaults if Gst.init() isn't called before introspecting them
        to_load = list(reversed(self.all_dependencies))
        to_load += [(self.namespace, self.version)]

        for (namespace, version) in to_load:
            module = util.import_namespace(namespace, version)

        return module

    @util.cached_property
    def private(self):
        return _parse_private(_get_dom(self.path), self.namespace)

    @util.cached_property
    def override_docs(self):
        return parse_override_docs(self.namespace, self.version)

    @util.cached_property
    def docs(self):
        docs = _parse_docs(_get_dom(self.path))
        _fixup_all_added_since(docs)
        return docs

    @util.cached_property
    def types(self):
        self._ensure_types()
        return self._types

    @util.cached_property
    def type_structs(self):
        """A mapping of C type struct IDs to Python type IDs.

        e.g. GObjectClass -> GObject.Object
        """

        self._ensure_types()
        return self._type_structs

    @util.cached_property
    def instance_params(self):

        self._ensure_types()
        return self._iparams

    @util.cached_property
    def path(self):
        """The absolute path to the gir file.

        e.g. "/usr/share/gir-1.0/GObject-2.0.gir"
        """

        key = "%s-%s" % (self.namespace, self.version)
        return util.get_gir_files()[key]

    @util.cached_property
    def dependencies(self):
        """A list of (namespace, version) tuples for all direct dependencies
        of this namespace.
        """

        dom = _get_dom(self.path)

        # dependencies
        deps = []
        for include in dom.getElementsByTagName("include"):
            name = include.getAttribute("name")
            version = include.getAttribute("version")
            deps.append((name, version))

        # these are not always included, but we need them
        # for base types
        if not deps:
            if self.namespace not in ("GObject", "GLib"):
                deps.append(("GObject", "2.0"))

        return deps

    @util.cached_property
    def all_dependencies(self):
        """A list of (namespace, version) tuples for all transitive
        dependencies of this namespace.
        """

        loaded = []
        to_load = list(self.dependencies)
        while to_load:
            key = to_load.pop()
            if key in loaded:
                continue
            sub_ns = get_namespace(*key)
            loaded.append(key)
            to_load.extend(sub_ns.dependencies)

        return loaded

    def __repr__(self):
        return "%s(%s, %s)" % (
            type(self).__name__, self.namespace, self.version)


def get_cairo_types():
    """Creates an (incomplete) c symbol to python key mapping for
    pycairo/cairocffi
    """

    try:
        import cairo
    except ImportError:
        import cairocffi as cairo

    lib = ctypes.CDLL("libcairo.so.2")

    def get_mapping(obj, prefix):
        map_ = {}
        for arg in dir(obj):
            if arg.startswith("_"):
                continue
            c_name = "_".join(filter(None, ["cairo", prefix, arg]))
            if hasattr(lib, c_name):
                map_[c_name] = ["cairo." + obj.__name__ + "." + arg]
        type_name = "_".join(filter(None, ["cairo", prefix, "t"]))
        map_[type_name] = ["cairo." + obj.__name__]
        return map_

    types = {}
    types.update(get_mapping(cairo.Context, ""))
    types.update(get_mapping(cairo.Surface, "surface"))
    types.update(get_mapping(cairo.Pattern, "pattern"))
    types.update(get_mapping(cairo.Matrix, "matrix"))
    types.update(get_mapping(cairo.FontFace, "font_face"))

    return types


def get_base_types():
    return {
        "NULL": ["None"],
        "TRUE": ["True"],
        "FALSE": ["False"],
        "gint": ["int"],
        "gboolean": ["bool"],
        "gchar": ["str"],
        "gdouble": ["float"],
        "glong": ["int"],
        "gfloat": ["float"],
        "guint": ["int"],
        "gulong": ["int"],
        "char": ["str"],
        "gpointer": ["object"],
    }


def _parse_types(dom, module, namespace):
    """Create a mapping of various C names to python names"""

    type_structs = {}
    types = collections.defaultdict(set)
    shadow_map = {}
    instance_params = {}

    def add(c_name, py_name):
        assert py_name.count(".") and c_name, (c_name, py_name)
        # escape each potential attribute
        py_name = ".".join(
            map(util.escape_parameter, py_name.split(".")))
        types[c_name].add(py_name)
        return py_name

    # key is the shadowed function name (gir name)
    all_shadows = {}
    all_shadowed_by = {}

    # c symbols we want to skip, but we need them for shadowed func, so remove
    # them later
    skipped = set()

    # gtk_main -> Gtk.main
    # gtk_dialog_get_response_for_widget ->
    #     Gtk.Dialog.get_response_for_widget
    elements = dom.getElementsByTagName("function")
    elements += dom.getElementsByTagName("constructor")
    elements += dom.getElementsByTagName("method")
    for t in elements:
        shadows = t.getAttribute("shadows")
        shadowed_by = t.getAttribute("shadowed-by")
        introspectable = bool(int(t.getAttribute("introspectable") or "1"))
        local_name = t.getAttribute("name")
        c_name = t.getAttribute("c:identifier")
        assert c_name

        ip = t.getElementsByTagName("instance-parameter")
        instance_param = ip[0].getAttribute("name") if ip else ""

        # Copy escaping from gi: Foo.break -> Foo.break_
        full_name = local_name
        parent = t.parentNode

        # glib:boxed toplevel in Farstream-0.1
        if not parent.getAttribute("name"):
            continue

        while parent.getAttribute("name"):
            full_name = parent.getAttribute("name") + "." + full_name
            parent = parent.parentNode

        if shadows:
            parent_name = full_name.rsplit(".", 1)[0]
            all_shadows[parent_name + "." + shadows] = c_name
        if shadowed_by:
            # in case something shadows itself just ignore it
            if shadowed_by != local_name:
                all_shadowed_by[full_name] = c_name

        if not introspectable or shadowed_by:
            skipped.add(c_name)

        set_name = add(c_name, full_name)
        if instance_param:
            # TODO: shadowed..?
            instance_params[set_name] = instance_param

    for key, value in all_shadows.items():
        shadow_map[all_shadowed_by.pop(key)] = value
    assert not all_shadowed_by, all_shadowed_by
    del all_shadowed_by
    del all_shadows

    # enums etc. GTK_SOME_FLAG_FOO -> Gtk.SomeFlag.FOO
    for t in dom.getElementsByTagName("member"):
        c_name = t.getAttribute("c:identifier")
        assert c_name
        # only match constants
        if c_name != c_name.upper() or "_" not in c_name:
            continue
        class_name = t.parentNode.getAttribute("name")
        field_name = t.getAttribute("name").upper()
        local_name = namespace + "." + class_name + "." + field_name
        add(c_name, local_name)

    # classes
    elements = dom.getElementsByTagName("class")
    elements += dom.getElementsByTagName("interface")
    elements += dom.getElementsByTagName("enumeration")
    elements += dom.getElementsByTagName("bitfield")
    elements += dom.getElementsByTagName("callback")
    elements += dom.getElementsByTagName("union")
    for t in elements:
        # only top level
        if t.parentNode.tagName != "namespace":
            continue

        c_name = t.getAttribute("c:type")
        c_name = c_name or t.getAttribute("glib:type-name")
        introspectable = bool(int(t.getAttribute("introspectable") or "1"))

        # e.g. GObject _Value__data__union
        if not c_name:
            continue

        if not introspectable:
            skipped.add(c_name)
            continue

        type_name = t.getAttribute("name")
        add(c_name, namespace + "." + type_name)

    # cairo_t -> cairo.Context
    for t in dom.getElementsByTagName("record"):
        c_name = t.getAttribute("c:type")
        # Gee-0.8 HazardPointer
        if not c_name:
            continue

        introspectable = bool(int(t.getAttribute("introspectable") or "1"))
        if not introspectable:
            skipped.add(c_name)
            continue

        type_for = t.getAttribute("glib:is-gtype-struct-for")
        if type_for:
            type_structs[c_name] = namespace + "." + type_for

        type_name = t.getAttribute("name")
        if type_name.startswith("_"):
            continue
        add(c_name, namespace + "." + type_name)

    # G_TIME_SPAN_MINUTE -> GLib.TIME_SPAN_MINUTE
    for t in dom.getElementsByTagName("constant"):
        c_name = t.getAttribute("c:type")
        c_name = c_name or t.getAttribute("c:identifier")
        if t.parentNode.tagName == "namespace" and c_name:
            name = namespace + "." + t.getAttribute("name")
            add(c_name, name)

    # make c defs which are replaced point to the key of the replacement
    # so that: "gdk_threads_add_timeout_full" -> Gdk.threads_add_timeout
    for shadowed, shadowing in shadow_map.items():
        types[shadowing] = set(types[shadowed])
        types[shadowed].clear()

    # We wont have a Python function for these, so don't expose them
    for c_name in skipped:

        def is_available(mod, name):
            path, final = name.rsplit(".", 1)
            m = mod
            for attr in path.split(".")[1:]:
                try:
                    m = getattr(m, attr)
                except AttributeError:
                    return False
            if not inspect.isclass(m):
                return hasattr(m, final)
            try:
                return util.is_attribute_owner(m, final)
            except AttributeError:
                return False

        # shadowed get cleared above so this should be non-introspectable.
        # but overrides might make them available using other API, so check
        # for that before deciding that it isn't available to Python
        types[c_name] = set(
            filter(lambda n: is_available(module, n), types[c_name]))

    if namespace == "GObject":
        # these come from overrides and aren't in the gir
        # e.g. G_TYPE_INT -> GObject.TYPE_INT
        from gi.repository import GObject

        for key in dir(GObject):
            if key.startswith("TYPE_"):
                types["G_" + key].add("GObject." + key)
            elif key.startswith(("G_MAX", "G_MIN")):
                types[key].add("GObject." + key)

        types["GBoxed"] = set(["GObject.GBoxed"])
        types["GType"] = set(["GObject.GType"])
    elif namespace == "GLib":
        from gi.repository import GLib

        types.update(get_base_types())

        for k in dir(GLib):
            if re.match("MINU?INT\\d+", k) or re.match("MAXU?INT\\d+", k):
                types["G_" + k].add("GLib." + k)

        # there is a weird type called "s" in VariantBuilder
        types.pop("s", None)

    elif namespace == "cairo":
        types.update(get_cairo_types())

    # convert sets to lists and sort them so the best is first
    # (prefer methods over functions)
    types = dict(types)
    for key, values in types.items():
        values = sorted(values, key=lambda v: -v.count("."))
        types[key] = values

    return types, type_structs, shadow_map, instance_params


def _is_empty_text_node(child) -> bool:
    return (
        child.nodeType == child.TEXT_NODE and
        not child.data.strip()
    )


def _is_source_position_node(child) -> bool:
    return (
        child.nodeType == child.ELEMENT_NODE and
        child.tagName == 'source-position'
    )


def _parse_private(dom, namespace):
    private = set()

    def is_empty(node):
        for child in record.childNodes:
            if child.nodeType == child.TEXT_NODE:
                continue
            if child.tagName == "source-position":
                continue
            return False
        return True

    # if disguised and no record content... not perfect, but
    # we have no other way
    for record in dom.getElementsByTagName("record"):
        is_gtype_struct = bool(record.getAttribute("glib:is-gtype-struct-for"))
<<<<<<< HEAD
        if disguised and not is_gtype_struct:

            meaningful_children = [
                c for c in record.childNodes
                if not _is_empty_text_node(c) and not _is_source_position_node(c)
            ]

            if not meaningful_children:
                name = namespace + "." + record.getAttribute("name")
                private.add(name)
=======
        is_private = record.getAttribute("name").endswith("Private")
        if is_private and not is_gtype_struct and is_empty(record):
            name = namespace + "." + record.getAttribute("name")
            private.add(name)
>>>>>>> 12c9dbbe

    return private


def _parse_docs(dom):
    """Parse docs"""

    all_ = {}
    all_shadowed = {}
    parameters = {}
    sparas = {}
    returns = {}
    sreturns = {}
    signals = {}
    properties = {}
    fields = {}

    all_docs = {
        "all": all_,
        "all_shadowed": all_shadowed,
        "parameters": parameters,
        "signal-parameters": sparas,
        "returns": returns,
        "signal-returns": sreturns,
        "signals": signals,
        "properties": properties,
        "fields": fields,
    }

    tag_names = [
        [("glib:signal",), signals],
        [("field",), fields],
        [("property",), properties],
        [("parameter", "glib:signal"), sparas],
        [("parameter", "function-macro"), parameters],
        [("parameter", "function"), parameters],
        [("parameter", "method"), parameters],
        [("parameter", "callback"), parameters],
        [("parameter", "constructor"), parameters],
        [("instance-parameter", "method"), parameters],
        [("return-value", "callback"), returns],
        [("return-value", "method"), returns],
        [("return-value", "function"), returns],
        [("return-value", "constructor"), returns],
        [("return-value", "glib:signal"), sreturns],
        [("interface",), all_],
        [("method",), all_],
        [("function",), all_],
        [("constant",), all_],
        [("record",), all_],
        [("enumeration",), all_],
        [("member",), all_],
        [("callback",), all_],
        [("alias",), all_],
        [("constructor",), all_],
        [("class",), all_],
        [("bitfield",), all_],
        # vfuncs last, since they replace normal onces in case of name clashes
        [("virtual-method",), all_],
        [("parameter", "virtual-method"), parameters],
        [("instance-parameter", "virtual-method"), parameters],
        [("return-value", "virtual-method"), returns],
    ]

    def get_child_by_tag(node, tag_name):
        for sub in node.childNodes:
            try:
                if sub.tagName == tag_name:
                    return sub
            except AttributeError:
                continue

    path_seen = set()
    path_done = set()

    all_elements = dom.getElementsByTagName("*")

    def get_elements(name):
        for elm in all_elements:
            if elm.tagName == name:
                yield elm

    for target, result in tag_names:
        tag = target[0]
        needed = target[1:]

        for e in get_elements(tag):
            doc_elm = get_child_by_tag(e, "doc")
            docs = (doc_elm and doc_elm.firstChild.nodeValue) or ""
            version = e.getAttribute("version")

            # old gir had the deprecation text in the attribute, new
            # gir in the <doc-deprecated> tag
            deprecated = e.getAttribute("deprecated")
            if deprecated in "01":
                deprecated = ""

            dep_elm = get_child_by_tag(e, "doc-deprecated")
            dep_elm_string = (dep_elm and dep_elm.firstChild.nodeValue) or ""
            deprecated = dep_elm_string or deprecated

            deprecated_version = e.getAttribute("deprecated-version")

            def get_name(elm):
                """Returns a string (maybe be empty) or None"""

                # if this entry shadows another one use its name
                shadows = elm.getAttribute("shadows")
                if shadows:
                    n = shadows
                else:
                    if elm.hasAttribute("name"):
                        n = elm.getAttribute("name")
                    elif elm.hasAttribute("glib:name"):
                        n = elm.getAttribute("glib:name")
                    else:
                        return

                if elm.tagName == "virtual-method":
                    # pgi/pygobject escape before prefixing
                    n = "do_" + util.escape_identifier(n)
                elif elm.tagName == "member":
                    # enum/flag values
                    n = n.upper()

                return n

            l = []
            tags = []
            current = e
            name = get_name(current)
            if name is not None:
                l.append(name)
            shadowed = False
            while current.tagName != "namespace":
                # this gets shadowed by another entry, bail out
                if current.getAttribute("shadowed-by"):
                    shadowed = True
                tags.append(current.tagName)
                current = current.parentNode
                # Tracker-0.16 includes <constant> outside of <namespace>
                if current.tagName == "repository":
                    break
                name = get_name(current)
                if name is not None:
                    l.insert(0, name)

            # for shadowed function docs we save docs anyway since we
            # can include them in the function docs for the replacement.
            # This can be helpful since some replacements just reference
            # the shadowed function, which we don't include.
            if result is all_shadowed:
                result = all_
            if shadowed:
                if result is all_:
                    result = all_shadowed
                else:
                    continue

            path_seen.add(tuple(tags))

            if any(a for a in needed if a not in tags):
                continue

            path_done.add(tuple(tags))

            key = ".".join(map(util.escape_parameter, l))

            if tag in ("method", "constructor"):
                assert len(l) > 2

            new = DocEntry(docs, version, deprecated_version, deprecated)
            # Atspi-2.0 has some things declared twice, so
            # don't be too strict here.

            # We prefix vfuncs with "do_", but this could still clash here
            if "virtual-method" not in target:
                assert key not in result or new == result[key], key
            result[key] = new

    assert not (path_seen - path_done)

    return all_docs<|MERGE_RESOLUTION|>--- conflicted
+++ resolved
@@ -575,9 +575,8 @@
     # we have no other way
     for record in dom.getElementsByTagName("record"):
         is_gtype_struct = bool(record.getAttribute("glib:is-gtype-struct-for"))
-<<<<<<< HEAD
-        if disguised and not is_gtype_struct:
-
+        is_private = record.getAttribute("name").endswith("Private")
+        if is_private and not is_gtype_struct and is_empty(record):
             meaningful_children = [
                 c for c in record.childNodes
                 if not _is_empty_text_node(c) and not _is_source_position_node(c)
@@ -586,12 +585,6 @@
             if not meaningful_children:
                 name = namespace + "." + record.getAttribute("name")
                 private.add(name)
-=======
-        is_private = record.getAttribute("name").endswith("Private")
-        if is_private and not is_gtype_struct and is_empty(record):
-            name = namespace + "." + record.getAttribute("name")
-            private.add(name)
->>>>>>> 12c9dbbe
 
     return private
 
